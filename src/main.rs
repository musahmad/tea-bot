use axum::{http::StatusCode, routing::post, Json, Router};
use dotenv::dotenv;
use lazy_static::lazy_static;
use reqwest;
use serde::{Deserialize, Serialize};
use serde_json::json;
use std::collections::HashMap;
use std::env;
use std::fs;
use std::path::Path;
use std::sync::Mutex;
use tower_http::trace::TraceLayer;
use tracing_subscriber;

#[derive(Serialize, Deserialize, Clone, Default)]
struct UserStats {
    username: String,
    rounds_participated: u32,
    times_requested: u32,
    times_offered: u32,
    times_lost: u32,
    times_king: u32,
    times_bitch: u32,
    teas_made: u32,
}

lazy_static! {
    static ref USERNAME_CACHE: Mutex<HashMap<String, String>> = Mutex::new(HashMap::new());
    static ref ACTIVE_TEA_OFFER: Mutex<Option<String>> = Mutex::new(None);
    static ref TEA_RESPONSES: Mutex<std::collections::HashSet<String>> =
        Mutex::new(std::collections::HashSet::new());
    static ref USER_STATS: Mutex<HashMap<String, UserStats>> = Mutex::new(HashMap::new());
}

const TEA_WAIT_TIME_SECONDS: u64 = 30;
const TEA_TIMER_DURATION_MINUTES: u64 = 5;

#[derive(Deserialize, Debug)]
struct SlackEventCallback {
    token: String,
    team_id: String,
    event: SlackEventData,
    #[serde(rename = "type")]
    event_type: String,
}

#[derive(Deserialize, Debug)]
struct SlackEventData {
    #[serde(rename = "type")]
    event_type: String,
    user: String,
    text: String,
    channel: String,
    event_ts: String,
}

#[derive(Deserialize, Debug)]
#[serde(untagged)]
enum SlackEvent {
    UrlVerification {
        #[serde(rename = "type")]
        event_type: String,
        challenge: String,
    },
    EventCallback(SlackEventCallback),
}

#[derive(Serialize)]
struct SlackResponse {
    challenge: String,
}

type BoxError = Box<dyn std::error::Error + Send + Sync>;

#[tokio::main]
async fn main() {
    dotenv().ok();
    tracing_subscriber::fmt::init();

    // Load existing stats from file
    load_stats_from_file().await;

    let app = Router::new()
        .route("/slack/events", post(handle_slack_event))
        .layer(TraceLayer::new_for_http());

    let listener = tokio::net::TcpListener::bind("0.0.0.0:6969").await.unwrap();
    axum::serve(listener, app).await.unwrap();
}

#[axum::debug_handler]
async fn handle_slack_event(Json(payload): Json<SlackEvent>) -> (StatusCode, Json<SlackResponse>) {
    match payload {
        SlackEvent::UrlVerification { challenge, .. } => {
            (StatusCode::OK, Json(SlackResponse { challenge }))
        }
        SlackEvent::EventCallback(callback) => {
            if let Ok(ts) = callback.event.event_ts.parse::<f64>() {
                let current_time = std::time::SystemTime::now()
                    .duration_since(std::time::UNIX_EPOCH)
                    .unwrap()
                    .as_secs_f64();

                if current_time - ts > 5.0 {
                    return (
                        StatusCode::OK,
                        Json(SlackResponse {
                            challenge: String::new(),
                        }),
                    );
                }
            }

            let username = get_username(&callback.event.user).await.unwrap();

            let _ = message_matcher(&callback.event.text, &username).await;
            (
                StatusCode::OK,
                Json(SlackResponse {
                    challenge: String::new(),
                }),
            )
        }
    }
}

async fn send_slack_message(message: &str) -> Result<(String, String), BoxError> {
    let slack_token = env::var("SLACK_BOT_TOKEN").expect("SLACK_BOT_TOKEN must be set");

    let client = reqwest::Client::new();
    let response = client
        .post("https://slack.com/api/chat.postMessage")
        .header("Authorization", format!("Bearer {}", slack_token))
        .json(&json!({ "channel": "t", "text": message }))
        .send()
        .await?;
    let response_json: serde_json::Value = response.json().await?;
    let timestamp = response_json["ts"].as_str().unwrap_or("").to_string();
    let channel_id = response_json["channel"].as_str().unwrap_or("").to_string();
    Ok((timestamp, channel_id))
}

async fn update_slack_message(
    message: &str,
    timestamp: &str,
    channel_id: &str,
) -> Result<(), BoxError> {
    let slack_token = env::var("SLACK_BOT_TOKEN").expect("SLACK_BOT_TOKEN must be set");
    let client = reqwest::Client::new();
    client
        .post("https://slack.com/api/chat.update")
        .header("Authorization", format!("Bearer {}", slack_token))
        .json(&json!({ "channel": channel_id, "text": message, "ts": timestamp.to_string() }))
        .send()
        .await?;
    Ok(())
}

async fn get_username(user_id: &str) -> Result<String, Box<dyn std::error::Error>> {
    if let Some(cached_name) = USERNAME_CACHE.lock().unwrap().get(user_id) {
        return Ok(cached_name.clone());
    }

    let slack_token = env::var("SLACK_BOT_TOKEN").expect("SLACK_BOT_TOKEN must be set");

    let client = reqwest::Client::new();
    let response = client
        .get("https://slack.com/api/users.info")
        .header("Authorization", format!("Bearer {}", slack_token))
        .query(&[("user", user_id)])
        .send()
        .await?
        .json::<serde_json::Value>()
        .await?;

    let username = response["user"]["name"]
        .as_str()
        .unwrap_or("unknown")
        .to_string();

    USERNAME_CACHE
        .lock()
        .unwrap()
        .insert(user_id.to_string(), username.clone());

    Ok(username)
}

async fn message_matcher(message: &str, username: &str) -> Result<(), BoxError> {
    match message.trim().to_ascii_lowercase().as_str() {
        "rt" => request_tea(username).await,
        "ot" => offer_tea(username).await,
        "t" => {
            if let Some(_offerer) = ACTIVE_TEA_OFFER.lock().unwrap().as_ref() {
                TEA_RESPONSES.lock().unwrap().insert(username.to_string());
            }
            Ok(())
        }
        "c" => cancel_timer().await,
        _ => Ok(()),
    }
}

async fn offer_tea(username: &str) -> Result<(), BoxError> {
    let username = username.to_string();
    let result = tokio::spawn(async move {
        {

            let mut active_offer = ACTIVE_TEA_OFFER.lock().unwrap();
            if active_offer.is_some() {
                return Ok::<(), BoxError>(());
            }
            *active_offer = Some(username.clone());

        }
        
        update_request_or_offer_stats(&username, false).await?;

        send_slack_message(&format!("{} has generously offered tea! Type 't' within the next {} seconds to accept", username, TEA_WAIT_TIME_SECONDS)).await?;
        tokio::time::sleep(tokio::time::Duration::from_secs(TEA_WAIT_TIME_SECONDS)).await;
        let responses = {
            let mut responses = TEA_RESPONSES.lock().unwrap().clone().iter().cloned().collect::<Vec<_>>();
            if !responses.contains(&username) {
                responses.push(username.clone());
            }
            responses
        };
        if responses.len() == 1 {
            send_slack_message(&format!("No one accepted the tea offer 😢. {}, go and treat yourself to a lonely tea. I'll start a 5 minute timer for the perfect brew. Type 'c' to cancel.", username)).await?;
            update_participation_stats(&responses, &username, None, None).await?;
            tea_timer(1).await?;
            return Ok(());
        } else {
            let lemon_special_msg = if responses.contains(&"alexander.stepanov".to_string()) {
                "Please make sure that one tea is a lemon special 🍋."
            } else {
                ""
            };
            send_slack_message(&format!("This tea round: {}. {} kindly go and make {} cups of tea. {lemon_special_msg} I'll start a {} minute timer for the perfect brew. Type 'c' to cancel.", responses.join(", "), username, responses.len(), TEA_TIMER_DURATION_MINUTES)).await?;
            update_participation_stats(&responses, &username, None, None).await?;
            tea_timer(responses.len()).await?;
        }
        Ok(())
    }).await??;

    Ok(result)
}

async fn request_tea(username: &str) -> Result<(), BoxError> {
    let username = username.to_string();
    let result = tokio::spawn(async move {
        {
            let mut active_offer = ACTIVE_TEA_OFFER.lock().unwrap();
            if active_offer.is_some() {
                return Ok::<(), BoxError>(());
            }
            *active_offer = Some(username.clone());
        }
        
        update_request_or_offer_stats(&username, true).await?;
        send_slack_message(&format!("{} is requesting tea! Type 't' within the next {} seconds to join the tea round. You will be entered into a draw to make this round of tea!", username, TEA_WAIT_TIME_SECONDS)).await?;

        tokio::time::sleep(tokio::time::Duration::from_secs(TEA_WAIT_TIME_SECONDS)).await;

        let responses = {
            let mut responses = TEA_RESPONSES.lock().unwrap().clone().iter().cloned().collect::<Vec<_>>();
            responses.push(username.clone());
            responses
        };

        if responses.len() == 1 {
            send_slack_message(&format!("No one accepted the tea request 😢. {}, looks like you'll have to go and treat yourself to a selfish tea. I'll start a {} minute timer for the perfect brew. Type 'c' to cancel.", username, TEA_TIMER_DURATION_MINUTES)).await?;
            update_participation_stats(&responses, &username, None, None).await?;
            tea_timer(1).await?;
            return Ok(());
        } else {
            send_slack_message(&format!(
                "This tea round: {}. Rolling dice... 🎲🎲🎲",
                responses.join(", ")
            ))
            .await?;
        tokio::time::sleep(tokio::time::Duration::from_secs(2)).await;
        let message = {
            let mut current_players = responses.clone();
            let mut all_roll_results = Vec::new();
            let mut round = 1;
            
            let (tea_maker, king_player, bitch_player) = loop {
                let mut rolls: Vec<(String, u32)> = current_players
                    .iter()
                    .map(|name| {
                        (name.clone(), (0..3).map(|_| rand::random::<u32>() % 6 + 1).sum())
                    })
                    .collect();

                rolls.sort_by(|a, b| b.1.cmp(&a.1));
                
                let round_results = if round == 1 {
                    format!("Dice roll results:\n\n{}", 
                        rolls.iter()
                            .map(|(name, num)| format!("{}: {}", name, num))
                            .collect::<Vec<_>>()
                            .join("\n"))
                } else {
                    format!("Re-roll round {} results:\n\n{}", 
                        round,
                        rolls.iter()
                            .map(|(name, num)| format!("{}: {}", name, num))
                            .collect::<Vec<_>>()
                            .join("\n"))
                };
                
                all_roll_results.push(round_results);

                // Check if anyone rolled a 3 (minimum possible score)
                let bitch_candidates: Vec<String> = rolls
                    .iter()
                    .filter(|(_, score)| *score == 3)
                    .map(|(name, _)| name.clone())
                    .collect();

                if !bitch_candidates.is_empty() {
                    let bitch = &bitch_candidates[0]; // Take the first one if multiple people rolled 3
                    all_roll_results.push(format!("🎯 {} rolled a 3! You are the bitch for the day and must make ALL the teas! 🫖", bitch));
                    break (bitch.clone(), None, Some(bitch.clone()));
                }

                // Check if anyone rolled an 18 (maximum possible score)
                let king_candidates: Vec<String> = rolls
                    .iter()
                    .filter(|(_, score)| *score == 18)
                    .map(|(name, _)| name.clone())
                    .collect();

                if !king_candidates.is_empty() {
                    let king = &king_candidates[0]; // Take the first one if multiple people rolled 18
                    all_roll_results.push(format!("👑 {} rolled an 18! You are the king for the day and are exempt from making tea! 🏆", king));
                    // Remove the king from current players and continue with remaining players
                    current_players.retain(|player| player != king);
                    if current_players.len() == 1 {
                        break (current_players[0].clone(), Some(king.clone()), None);
                    }
                    // Continue rolling with remaining players
                    round += 1;
                    if round > 1 {
                        send_slack_message(&all_roll_results.join("\n\n")).await?;
                        all_roll_results.clear();
                        tokio::time::sleep(tokio::time::Duration::from_secs(2)).await;
                    }
                    continue;
                }

                let lowest_score = rolls.last().unwrap().1;
                let lowest_rollers: Vec<String> = rolls
                    .iter()
                    .filter(|(_, score)| *score == lowest_score)
                    .map(|(name, _)| name.clone())
                    .collect();

                if lowest_rollers.len() == 1 {
                    break (lowest_rollers[0].clone(), None, None);
                } else {
                    all_roll_results.push(format!("Tie between: {}! Rolling again...", lowest_rollers.join(", ")));
                    current_players = lowest_rollers;
                    round += 1;
                    
                    if round > 1 {
                        send_slack_message(&all_roll_results.join("\n\n")).await?;
                        all_roll_results.clear();
                        tokio::time::sleep(tokio::time::Duration::from_secs(2)).await;
                    }
                }
            };


            let lemon_special_msg = if responses.contains(&"alexander.stepanov".to_owned()) {
                "Please make sure that one tea is a lemon special 🍋."
            } else {
                ""
            };
            // Track participation stats  
            update_participation_stats(&responses, &tea_maker, king_player.as_deref(), bitch_player.as_deref()).await?;
            
            format!(
                "{}\n\n{} rolled the lowest number and will make the tea! I'll start a {} minute timer for the perfect brew.{lemon_special_msg} Type 'c' to cancel.",  
                all_roll_results.join("\n\n"),
                tea_maker,
                TEA_TIMER_DURATION_MINUTES,
            )
        };

            send_slack_message(&message.to_owned()).await?;
            // Show leaderboard after tea round
            if let Ok(leaderboard) = generate_leaderboard().await {
                send_slack_message(&leaderboard).await?;
            }
            tea_timer(responses.len()).await?;
            
        }
        Ok(())
    }).await??;

    Ok(result)
}

async fn tea_timer(num_tea: usize) -> Result<(), BoxError> {
    let (timestamp, channel_id) = send_slack_message(&format!(
        "Tea timer started: {} minutes left to brew.",
        TEA_TIMER_DURATION_MINUTES
    ))
    .await?;

    let total_seconds = TEA_TIMER_DURATION_MINUTES * 60;
    for seconds_left in (0..total_seconds).rev().step_by(15) {
        tokio::time::sleep(tokio::time::Duration::from_secs(15)).await;

        if ACTIVE_TEA_OFFER.lock().unwrap().is_none() {
            break;
        }

        let minutes = seconds_left / 60;
        let secs = seconds_left % 60;
        update_slack_message(
            &format!("Tea timer started: {}:{:02} left to brew.", minutes, secs),
            &timestamp,
            &channel_id,
        )
        .await?;
    }

    if ACTIVE_TEA_OFFER.lock().unwrap().is_some() {
        send_slack_message(&format!("Tea is ready! {}", "☕".repeat(num_tea))).await?;
    }
    {
        let mut responses = TEA_RESPONSES.lock().unwrap();
        responses.clear();
        let mut active_offer = ACTIVE_TEA_OFFER.lock().unwrap();
        *active_offer = None;
    }
    Ok(())
}

async fn cancel_timer() -> Result<(), BoxError> {
    {
        let mut active_offer = ACTIVE_TEA_OFFER.lock().unwrap();
        if active_offer.is_some() {
            *active_offer = None;
        }
        let mut responses = TEA_RESPONSES.lock().unwrap();
        responses.clear();
    }
    send_slack_message(&format!("Tea timer cancelled")).await?;
    Ok(())
}

const STATS_FILE: &str = "/data/tea_stats.json";

async fn load_stats_from_file() {
    if Path::new(STATS_FILE).exists() {
        match fs::read_to_string(STATS_FILE) {
            Ok(content) => {
                if let Ok(stats_map) = serde_json::from_str::<HashMap<String, UserStats>>(&content)
                {
                    *USER_STATS.lock().unwrap() = stats_map;
                    println!("Loaded tea statistics from file");
                } else {
                    eprintln!("Failed to parse stats file");
                }
            }
            Err(e) => eprintln!("Failed to read stats file: {}", e),
        }
    }
}

async fn save_stats_to_file() -> Result<(), BoxError> {
    let stats = USER_STATS.lock().unwrap().clone();
    let json_content = serde_json::to_string_pretty(&stats)?;
    fs::write(STATS_FILE, json_content)?;
    Ok(())
}

fn get_user_stats(username: &str) -> UserStats {
    USER_STATS
        .lock()
        .unwrap()
        .get(username)
        .cloned()
        .unwrap_or_else(|| UserStats {
            username: username.to_string(),
            ..Default::default()
        })
}

async fn update_user_stats(stats: UserStats) -> Result<(), BoxError> {
    {
        let mut stats_map = USER_STATS.lock().unwrap();
        stats_map.insert(stats.username.clone(), stats);
    }
    save_stats_to_file().await?;
    Ok(())
}

async fn update_participation_stats(
    participants: &[String],
    tea_maker: &str,
    king: Option<&str>,
    bitch: Option<&str>,
) -> Result<(), BoxError> {
    for participant in participants {
        let mut stats = get_user_stats(participant);
        stats.rounds_participated += 1;

        if participant == tea_maker {
            stats.times_lost += 1;
            stats.teas_made += participants.len() as u32;
        }

        if let Some(king_name) = king {
            if participant == king_name {
                stats.times_king += 1;
            }
        }

        if let Some(bitch_name) = bitch {
            if participant == bitch_name {
                stats.times_bitch += 1;
            }
        }

        update_user_stats(stats).await?;
    }
    Ok(())
}

async fn update_request_or_offer_stats(username: &str, is_request: bool) -> Result<(), BoxError> {
    let mut stats = get_user_stats(username);
    if is_request {
        stats.times_requested += 1;
    } else {
        stats.times_offered += 1;
    }
    update_user_stats(stats).await?;
    Ok(())
}

async fn generate_leaderboard() -> Result<String, BoxError> {
    let stats_map = USER_STATS.lock().unwrap().clone();

    if stats_map.is_empty() {
        return Ok("📊 *Tea Leaderboard*\n\nNo tea statistics yet! Start a tea round to begin tracking stats.".to_string());
    }

    let mut stats_vec: Vec<UserStats> = stats_map.into_values().collect();

    stats_vec.sort_by(|a, b| b.teas_made.cmp(&a.teas_made));

    let mut leaderboard = String::from("📊 *Tea Leaderboard*\n\n");
<<<<<<< HEAD

=======
    
    leaderboard.push_str("```\n");
    leaderboard.push_str("    User              | Made | Rounds | RT | OT | Lost | King | Bitch\n");
    leaderboard.push_str("    ------------------|------|--------|----|----|------|------|------\n");
    
>>>>>>> 57fd045d
    for (i, stats) in stats_vec.iter().enumerate() {
        let medal = match i {
            0 => "🥇",
            1 => "🥈",
            2 => "🥉",
            _ => "  ",
        };

        leaderboard.push_str(&format!(
            " {} {:<16} | {:>4} | {:>6} | {:>2} | {:>2} | {:>4} | {:>4} | {:>5}\n",
            medal,
            stats.username,
            stats.teas_made,
            stats.rounds_participated,
            stats.times_requested,
            stats.times_offered,
            stats.times_lost - stats.times_offered,
            stats.times_king,
            stats.times_bitch,
        ));
    }
<<<<<<< HEAD

=======
    
    leaderboard.push_str("```");
    
>>>>>>> 57fd045d
    Ok(leaderboard)
}<|MERGE_RESOLUTION|>--- conflicted
+++ resolved
@@ -555,15 +555,11 @@
     stats_vec.sort_by(|a, b| b.teas_made.cmp(&a.teas_made));
 
     let mut leaderboard = String::from("📊 *Tea Leaderboard*\n\n");
-<<<<<<< HEAD
-
-=======
     
     leaderboard.push_str("```\n");
     leaderboard.push_str("    User              | Made | Rounds | RT | OT | Lost | King | Bitch\n");
     leaderboard.push_str("    ------------------|------|--------|----|----|------|------|------\n");
     
->>>>>>> 57fd045d
     for (i, stats) in stats_vec.iter().enumerate() {
         let medal = match i {
             0 => "🥇",
@@ -585,12 +581,8 @@
             stats.times_bitch,
         ));
     }
-<<<<<<< HEAD
-
-=======
     
     leaderboard.push_str("```");
     
->>>>>>> 57fd045d
     Ok(leaderboard)
 }